# Licensed to the Apache Software Foundation (ASF) under one
# or more contributor license agreements.  See the NOTICE file
# distributed with this work for additional information
# regarding copyright ownership.  The ASF licenses this file
# to you under the Apache License, Version 2.0 (the
# "License"); you may not use this file except in compliance
# with the License.  You may obtain a copy of the License at
#
#   http://www.apache.org/licenses/LICENSE-2.0
#
# Unless required by applicable law or agreed to in writing,
# software distributed under the License is distributed on an
# "AS IS" BASIS, WITHOUT WARRANTIES OR CONDITIONS OF ANY
# KIND, either express or implied.  See the License for the
# specific language governing permissions and limitations
# under the License.
"""Wrapping existing analysis utils."""
# pylint: disable=invalid-name
from typing import Dict, List, Optional, Union

import tvm
from tvm import Object
from tvm.ir import IRModule
from tvm.tir.expr import Var, IntImm
from tvm.tir.stmt import Block, BufferRegion, PrimExpr
from tvm.tir.schedule import Instruction, Schedule, Trace, BlockRV

from .. import Buffer, Stmt
from ..function import PrimFunc
from . import _ffi_api

import numpy as np


def expr_deep_equal(lhs: PrimExpr, rhs: PrimExpr) -> bool:
    """Deeply compare two nested expressions.

    Parameters
    ----------
    lhs : PrimExpr
        The left operand.

    rhs : PrimExpr
        The right operand.

    Returns
    -------
    result : bool
        The comparison result

    Note
    ----

    This function does not remap variable bindings, it will not
    return true for (let x = 1 in x + 1) vs (let y = 1 in y + 1), unless x.same_as(y).
    Use py:func:`tvm.ir.structural_equal` to handle structural variable remapping.

    Due to the restriction of not remapping variables, this function can run
    faster than StructuralEqual and can be used as a utility function during arithmetic
    simplifications.

    Always consider py:func:`tvm.ir.structural_equal` first, which handles
    the structural remapping.

    See Also
    --------
    tvm.ir.structural_equal
    """
    return _ffi_api.expr_deep_equal(lhs, rhs)  # type: ignore


def verify_ssa(func: PrimFunc) -> bool:
    """Verify if the func is in SSA form.

    Parameters
    ----------
    func: tvm.tir.PrimFunc
        The module to be verified.

    Returns
    -------
    result : bool
        The result of verification.
    """
    return _ffi_api.verify_ssa(func)  # type: ignore


def verify_memory(func: PrimFunc) -> bool:
    """Verify if func contains illegal host side direct memory access.

    Parameters
    ----------
    func: tvm.tir.PrimFunc
        The module to be verified.

    Returns
    -------
    result : bool
        The result of verification.
    """
    return _ffi_api.verify_memory(func)  # type: ignore


def verify_gpu_code(func: PrimFunc, constraints: Dict[str, int]) -> None:
    """Verify if module contains illegal host side direct memory access.

    Parameters
    ----------
    func: tvm.tir.PrimFunc
        The module to be verified.

    constraints : Dict[str, int]
        The attribute constraints.

    Returns
    -------
    result : bool
        The result of verification.
    """
    return _ffi_api.verify_gpu_code(func, constraints)  # type: ignore


def get_block_access_region(
    block: Block, buffer_var_map: Dict[Var, Buffer]
) -> List[List[BufferRegion]]:
    """Detect which regions of tensors in this block are read or written to.
       Regions are sorted by order of appearance in the AST.

    Parameters
    ----------
    block: tvm.tir.Block
        The block in which we are detecting read/write regions.

    buffer_var_map : Dict[Var, Buffer]
        The outside buffers which may access the block. Mapping from buffer var to the buffer

    Returns
    -------
    result : List[List[BufferRegion]]
        Array of access regions. There are three arrays of BufferRegion:
            - first: read regions
            - second: write regions
            - third: opaque regions
    """
    return _ffi_api.GetBlockAccessRegion(block, buffer_var_map)  # type: ignore


def get_block_read_write_region(
    block: Block, buffer_var_map: Dict[Var, Buffer]
) -> List[List[BufferRegion]]:
    """Auto detect the block read/write region according to its body stmt.
       An opaque access will be counted as both a read and a write access

    Parameters
    ----------
    block: tvm.tir.Block
        The block in which we are detecting read/write regions.

    buffer_var_map : Dict[Var, Buffer]
        The outside buffers which may access the block. Mapping from buffer var to the buffer

    Returns
    -------
    result : List[List[BufferRegion]]
        An array only consisting of the read regions and write regions of the input block
    """
    return _ffi_api.GetBlockReadWriteRegion(block, buffer_var_map)  # type: ignore


def calculate_workspace_bytes(func: PrimFunc, workspace_byte_alignment: int) -> int:
    """Calculate the workspace size in bytes needed by the TIR allocates inside the TIR
    PrimFunc.

    Parameters
    ----------
    func: tvm.tir.PrimFunc
        The function to be detected.
    workspace_byte_alignment : int
        The byte alignment required for each tensor

    Returns
    -------
    result : int
        Workspace size in bytes.
    """
    return _ffi_api.calculate_workspace_bytes(func, workspace_byte_alignment)  # type: ignore


def calculate_constant_bytes(func: PrimFunc, constant_byte_alignment: int) -> int:
    """Calculate the constant size in bytes needed by the TIR allocates inside the TIR
    PrimFunc.

    Parameters
    ----------
    func: tvm.tir.PrimFunc
        The function to be detected.
    constant_byte_alignment : int
        The byte alignment required for each tensor

    Returns
    -------
    result : int
        Workspace size in bytes.
    """
    return _ffi_api.calculate_constant_bytes(func, constant_byte_alignment)  # type: ignore


def calculate_allocated_bytes(
    func_or_mod: Union[PrimFunc, IRModule]
) -> Union[Dict[str, int], Dict[str, Dict[str, int]]]:
    """Calculate allocated memory per memory scope required by TIR PrimFuncs.

    Parameters
    ----------
    func_or_mod: Union[PrimFunc, IRModule]
        The function or module to be detected. If a module is passed, allocated
        memory is calculated for all PrimFuncs inside the module

    Returns
    -------
    result : Union[Dict[str, int], Dict[str, Dict[str, int]]]
        Allocated memory size per scope in bytes for each function in the IRModule returned as a
        dict with function names as keys and a dict of allocated sizes as values. If a single
        PrimFunc is passed, the function name is returned as "main"
    """
    if not isinstance(func_or_mod, (PrimFunc, IRModule)):
        raise TypeError(
            f"Expected argument to be PrimFunc or IRModule, but received {type(func_or_mod)}"
        )
    return _ffi_api.calculate_allocated_bytes(func_or_mod)  # type: ignore


def detect_buffer_access_lca(func: PrimFunc) -> Dict[Buffer, Stmt]:
    """Detect the lowest common ancestor(LCA) of buffer access, including both high-level
    access (BufferLoad, BufferStore) and low-level access (BufferLoad, BufferStore and opaque
    access).
    The LCA may be a For loop or a Block.

    Parameters
    ----------
    func: tvm.tir.PrimFunc
        The function to be detected.

    Returns
    -------
    result : Dict[Buffer, Stmt]
        Map from buffer to the LCA of all access to it.
    """
    return _ffi_api.detect_buffer_access_lca(func)  # type: ignore # pylint: disable=no-member


def estimate_tir_flops(stmt_or_mod: Union[Stmt, IRModule]) -> float:
    """Estimate the FLOPs of a TIR fragment.

    Parameters
    ----------
    stmt_or_mod: Union[Stmt, IRModule]
        The TIR fragment or IRModule to be estimated.

    Returns
    -------
    flops: float
        The estimated FLOPs.
    """
    return _ffi_api.EstimateTIRFlops(stmt_or_mod)  # type: ignore # pylint: disable=no-member


# NOTE: relay_func_type in the following two functions should be relay.FuncType however that would
# introduce a cycling dependency. We make do with Object.


def undefined_vars(node: Union[Stmt, PrimExpr], defs: Optional[List[Var]] = None) -> List[Var]:
    """Find undefined vars in a TIR statement or expression.

    Parameters
    ----------
    node: Union[Stmt, PrimExpr]
        The TIR statement or expression to be checked.

    defs: Optional[List[Var]]
        The vars that is defined

    Returns
    -------
    result : List[Var]
        The undefined vars.
    """
    defs = defs or []
    return _ffi_api.UndefinedVars(node, defs)  # type: ignore # pylint: disable=no-member


def get_prim_func_arg_and_result_memory_constraints(
    func: PrimFunc, relay_func_type: Object
) -> List[str]:
    """Returns the memory (aka storage) scope constraints for all the arguments and result
    of func. However the result will be w.r.t. the func's representation as a Relay Function
    of relay_func_type before lowering and conversion to DPS.

    Visible for testing.

    Parameters
    ----------
    func: tvm.tir.PrimFunc
        The function to retrieve constraints from.

    relay_func_type: tvm.relay.FuncType
        The type of the Relay Function from which the func was derived.

    Returns
    -------
    result: List[AnyStr]
        Memory scope constraints for funcs args and result in Relay form. The empty string
        denotes 'no constraint'.
    """
    return _ffi_api.GetPrimFuncArgAndResultMemoryConstraints(  # type: ignore # pylint: disable=no-member
        func, relay_func_type
    )


def apply_prim_func_arg_and_result_memory_constraints(
    func: PrimFunc, relay_func_type: Object, arg_and_result_memory_scopes: List[str]
) -> PrimFunc:
    """Returns func written to capture the memory (aka storage) scope constraints
    for each of the func's parameters given by arg_and_result_memory_scopes. However,
    arg_and_result_memory_scopes should be w.r.t. the func's representation as a Relay
    Function of relay_func_type before lowering and conversion to DPS.

    Visible for testing.

    CAUTION: This is experimental. The resulting PrimFunc may not have fully accounted
    for all new memory scopes.

    Parameters
    ----------
    func: tvm.tir.PrimFunc
        The function to retrieve constraints from.

    relay_func_type: tvm.relay.FuncType
        The type of the Relay Function from which the func was derived.

    arg_and_result_memory_scopes: Array[AnyStr]
        Memory constraints for funcs args and result in Relay form. The empty string denotes
        'no constraint'.

    Returns
    -------
    result: tvm.tir.PrimFunc
        The rewritten func.
    """
    return _ffi_api.ApplyPrimFuncArgAndResultMemoryConstraints(  # type: ignore # pylint: disable=no-member
        func, relay_func_type, arg_and_result_memory_scopes
    )


def verify_well_formed(obj: Union[PrimFunc, IRModule], assert_mode: bool = True) -> bool:
    """Verify if the given TIR is well-formed. The verification includes:
        - Check if expressions not contain vars that is defined outside the block.

    Parameters
    ----------
    obj: Union[tvm.tir.PrimFunc, tvm.ir.IRModule]
        The function or module to be verified.

    assert_mode: bool
        The indicator if it raises an error when the function is not well-formed.

    Returns
    -------
    result: bool
        Whether it is a well-formed TIR function.
    """
    return _ffi_api.VerifyWellFormed(obj, assert_mode)  # type: ignore # pylint: disable=no-member


def OOBChecker():
    """Detect out of bounds memory access in arrays.

    Returns
    -------
    fpass : tvm.transform.Pass
        The result pass
    """
    return _ffi_api.OOBChecker()  # type: ignore


def find_anchor_block(mod: IRModule) -> Block:
    """Find the "anchor block" of the given module.

    We define the anchor block to be the block with (1) an init statement and (2) having
    the biggest flops count. The latter condition is only used when there are multiple blocks
    with an init statement.

    For example, if the input module is conv2d + fused spatial blocks, conv2d is the anchor block.
    The input module may not contain more than one such block. For example, a module having
    two conv2d is not allowed as an input.

    However, a module created from winograd convolution has multiple blocks with an init statement
    (input transform, batched GEMM, and output transform). We use the second condition, the flops
    count, to determine that the batched GEMM block is the anchor block.

    Parameters
    ----------
    mod: tvm.ir.IRModule
        The input TIR module.
    Returns
    -------
    anchor_block: Block
        The anchor block if found, None otherwise.
    """
    return _ffi_api.find_anchor_block(mod)  # type: ignore # pylint: disable=no-member


def get_vtcm_compaction_passes() -> List[tvm.transform.Pass]:
    """Utility function to get the list of lowering passes to be applied to calculate the compacted
    VTCM allocation size

    Returns
    -------
    result : List[tvm.transform.Pass]
        returns list of passes
    """
    return _ffi_api.get_vtcm_compaction_passes()  # type: ignore # pylint: disable=no-member


<<<<<<< HEAD
def is_annotate_with_parallel(inst: Instruction) -> bool:
    """Check if the instruction is annotation with `meta_schedule.parallel`

    Parameters
    ----------
    inst: tvm.tir.schedule.Instruction
        The instruction to check

    Returns
    -------
    annotated: bool
        Whether the instruction is annotation with `meta_schedule.parallel`
    """
    return _ffi_api.is_annotate_with_parallel(inst)  # type: ignore # pylint: disable=no-member


def get_possible_parallel_annotate_decisions(sch: Schedule, trace: Trace, rand_state: np.int64,
                                             inst: Instruction, max_parallel_extent: np.int64):
    """Gets all possible parralel annotate decisions for a given annotate instruction

    Parameters
    ----------
    sch: tvm.tir.Schedule
        The schedule of the trace

    trace: tvm.tir.Trace
        The trace the parallel annotate instruction is in

    rand_state: np.int64
        The random state

    inst: tvm.tir.Instruction
        The annotate instrcution with "meta_schedule.parallel" as annotation key

    max_parallel_extent: np.int64
        The maximum parallel extent (num_cores * jobs_per_core)

    Returns
    -------
    all_possible_ann_vals: List[int]
        The possible annotation values
    """
    return list(_ffi_api.get_possible_parallel_annotate_decisions(sch, trace, rand_state, inst, max_parallel_extent))


def collect_compute_location_indices(sch: Schedule, block: BlockRV) -> List[IntImm]:
    """Collect all the feasible compute-at location indices of the input block

    Parameters
    ----------
    sch: tvm.tir.Schedule
        The schedule the block belongs to

    block: tvm.tir.BlockRV
        The block whose compute-at locations are to be collected

    Returns
    -------
    All the feasible compute-at locations of the input block, given as a list of their indices
    among the outer loops of the input block.
    """
    return list(_ffi_api.collect_compute_location_indices(sch, block))
=======
def is_pure_function(func: PrimFunc) -> bool:
    """Checks if the function is a pure function"""
    return _ffi_api.is_pure_function(func, False)  # type: ignore # pylint: disable=no-member


def assert_pure_function(func: PrimFunc) -> bool:
    """Asserts that the function is a pure function"""
    return _ffi_api.is_pure_function(func, True)  # type: ignore # pylint: disable=no-member
>>>>>>> 0f725a8f
<|MERGE_RESOLUTION|>--- conflicted
+++ resolved
@@ -422,7 +422,6 @@
     return _ffi_api.get_vtcm_compaction_passes()  # type: ignore # pylint: disable=no-member
 
 
-<<<<<<< HEAD
 def is_annotate_with_parallel(inst: Instruction) -> bool:
     """Check if the instruction is annotation with `meta_schedule.parallel`
 
@@ -485,7 +484,8 @@
     among the outer loops of the input block.
     """
     return list(_ffi_api.collect_compute_location_indices(sch, block))
-=======
+
+
 def is_pure_function(func: PrimFunc) -> bool:
     """Checks if the function is a pure function"""
     return _ffi_api.is_pure_function(func, False)  # type: ignore # pylint: disable=no-member
@@ -493,5 +493,4 @@
 
 def assert_pure_function(func: PrimFunc) -> bool:
     """Asserts that the function is a pure function"""
-    return _ffi_api.is_pure_function(func, True)  # type: ignore # pylint: disable=no-member
->>>>>>> 0f725a8f
+    return _ffi_api.is_pure_function(func, True)  # type: ignore # pylint: disable=no-member